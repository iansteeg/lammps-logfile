from lammps_logfile import File
from lammps_logfile import running_mean
import argparse
import matplotlib.pyplot as plt

def get_parser():
    parser = argparse.ArgumentParser(description="Plot contents from lammps log files")
    parser.add_argument("-x", type=str, default="Time", help="Data to plot on the first axis")
    parser.add_argument("-y", type=str, nargs="+", help="Data to plot on the second axis. You can supply several names to get several plot lines in the same figure.")
    parser.add_argument("-a", "--running_average", type=int, default=1, help="Optionally average over this many log entries with a running average. Some thermo properties fluctuate wildly, and often we are interested in te running average of properties like temperature and pressure.")
<<<<<<< HEAD
    parser.add_argument("-o", type=str, dest='fout', default='', help='Save the figure to this file; the format must be supported by matplotlib.')
=======
    parser.add_argument("input_file",  metavar='INPUT_FILE', type=str, help="Lammps log file containing thermo output from lammps simulation.")
>>>>>>> 02865514
    return parser

def run():
    args = get_parser().parse_args()
    log = File(args.input_file)
    x = log.get(args.x)
    print(x)
    if args.running_average >= 2:    
            x = running_mean(x, args.running_average)
    for y in args.y:
        data = log.get(y)
        print(data)
        if args.running_average >= 2:    
            data = running_mean(data, args.running_average)

        plt.plot(x, data, label=y)
    plt.legend()
    plt.show()
    if args.fout != '':
        plt.savefig(args.fout, dpi=300)
<|MERGE_RESOLUTION|>--- conflicted
+++ resolved
@@ -8,11 +8,8 @@
     parser.add_argument("-x", type=str, default="Time", help="Data to plot on the first axis")
     parser.add_argument("-y", type=str, nargs="+", help="Data to plot on the second axis. You can supply several names to get several plot lines in the same figure.")
     parser.add_argument("-a", "--running_average", type=int, default=1, help="Optionally average over this many log entries with a running average. Some thermo properties fluctuate wildly, and often we are interested in te running average of properties like temperature and pressure.")
-<<<<<<< HEAD
+    parser.add_argument("input_file",  metavar='INPUT_FILE', type=str, help="Lammps log file containing thermo output from lammps simulation.")
     parser.add_argument("-o", type=str, dest='fout', default='', help='Save the figure to this file; the format must be supported by matplotlib.')
-=======
-    parser.add_argument("input_file",  metavar='INPUT_FILE', type=str, help="Lammps log file containing thermo output from lammps simulation.")
->>>>>>> 02865514
     return parser
 
 def run():
